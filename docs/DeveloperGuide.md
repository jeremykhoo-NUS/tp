--- conflicted
+++ resolved
@@ -164,7 +164,6 @@
 
 This section describes some noteworthy details on how certain features are implemented.
 
-<<<<<<< HEAD
 ### Exporting and importing of contacts
 #### Implementation
 ##### Exporting
@@ -209,67 +208,7 @@
 #### Proposed implementation
 Similar to the exporting and importing of contacts.
 
-### \[Proposed\] Undo/redo feature
-
-#### Proposed Implementation
-
-The proposed undo/redo mechanism is facilitated by `VersionedQuickContacts`. It extends `QuickContacts` with an undo/redo history, stored internally as an `QuickContactsStateList` and `currentStatePointer`. Additionally, it implements the following operations:
-
-* `VersionedQuickContacts#commit()` — Saves the current address book state in its history.
-* `VersionedQuickContacts#undo()` — Restores the previous address book state from its history.
-* `VersionedQuickContacts#redo()` — Restores a previously undone address book state from its history.
-
-These operations are exposed in the `Model` interface as `Model#commitQuickContacts()`, `Model#undoQuickContacts()` and `Model#redoQuickContacts()` respectively.
-
-Given below is an example usage scenario and how the undo/redo mechanism behaves at each step.
-
-Step 1. The user launches the application for the first time. The `VersionedQuickContacts` will be initialized with the initial address book state, and the `currentStatePointer` pointing to that single address book state.
-
-![UndoRedoState0](images/UndoRedoState0.png)
-
-Step 2. The user executes `delete 5` command to delete the 5th person in the address book. The `delete` command calls `Model#commitQuickContacts()`, causing the modified state of the address book after the `delete 5` command executes to be saved in the `QuickContactsStateList`, and the `currentStatePointer` is shifted to the newly inserted address book state.
-
-![UndoRedoState1](images/UndoRedoState1.png)
-
-Step 3. The user executes `add n/David …​` to add a new person. The `add` command also calls `Model#commitQuickContacts()`, causing another modified address book state to be saved into the `QuickContactsStateList`.
-
-![UndoRedoState2](images/UndoRedoState2.png)
-
-<div markdown="span" class="alert alert-info">:information_source: **Note:** If a command fails its execution, it will not call `Model#commitQuickContacts()`, so the address book state will not be saved into the `QuickContactsStateList`.
-
-</div>
-
-Step 4. The user now decides that adding the person was a mistake, and decides to undo that action by executing the `undo` command. The `undo` command will call `Model#undoQuickContacts()`, which will shift the `currentStatePointer` once to the left, pointing it to the previous address book state, and restores the address book to that state.
-
-![UndoRedoState3](images/UndoRedoState3.png)
-
-<div markdown="span" class="alert alert-info">:information_source: **Note:** If the `currentStatePointer` is at index 0, pointing to the initial QuickContacts state, then there are no previous QuickContacts states to restore. The `undo` command uses `Model#canUndoQuickContacts()` to check if this is the case. If so, it will return an error to the user rather
-than attempting to perform the undo.
-
-</div>
-
-The following sequence diagram shows how the undo operation works:
-
-![UndoSequenceDiagram](images/UndoSequenceDiagram.png)
-
-<div markdown="span" class="alert alert-info">:information_source: **Note:** The lifeline for `UndoCommand` should end at the destroy marker (X) but due to a limitation of PlantUML, the lifeline reaches the end of diagram.
-
-</div>
-
-The `redo` command does the opposite — it calls `Model#redoQuickContacts()`, which shifts the `currentStatePointer` once to the right, pointing to the previously undone state, and restores the address book to that state.
-
-<div markdown="span" class="alert alert-info">:information_source: **Note:** If the `currentStatePointer` is at index `QuickContactsStateList.size() - 1`, pointing to the latest address book state, then there are no undone QuickContacts states to restore. The `redo` command uses `Model#canRedoQuickContacts()` to check if this is the case. If so, it will return an error to the user rather than attempting to perform the redo.
-
-</div>
-
-Step 5. The user then decides to execute the command `list`. Commands that do not modify the address book, such as `list`, will usually not call `Model#commitQuickContacts()`, `Model#undoQuickContacts()` or `Model#redoQuickContacts()`. Thus, the `QuickContactsStateList` remains unchanged.
-
-![UndoRedoState4](images/UndoRedoState4.png)
-
-Step 6. The user executes `clear`, which calls `Model#commitQuickContacts()`. Since the `currentStatePointer` is not pointing at the end of the `QuickContactsStateList`, all address book states after the `currentStatePointer` will be purged. Reason: It no longer makes sense to redo the `add n/David …​` command. This is the behavior that most modern desktop applications follow.
-=======
 ### Autocomplete inputs
->>>>>>> 78f3d088
 
 ### Traverse commands
 
