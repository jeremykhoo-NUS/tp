package seedu.address.model;

import java.nio.file.Path;
import java.util.function.Predicate;

import javafx.collections.ObservableList;
import seedu.address.commons.core.GuiSettings;
import seedu.address.model.meeting.Meeting;
import seedu.address.model.person.Name;
import seedu.address.model.person.Person;

/**
 * The API of the Model component.
 */
public interface Model {
<<<<<<< HEAD
    /** {@code Predicate} that always evaluate to true */
    Predicate<Person> PREDICATE_SHOW_ALL_PERSONS = unused -> true;

    /** {@code Predicate} that always evaluate to true */
    Predicate<Meeting> PREDICATE_SHOW_ALL_MEETINGS = unused -> true;
=======
>>>>>>> 5cd86bcd
    /**
     * {@code Predicate} that always evaluate to true
     */
    Predicate<Person> PREDICATE_SHOW_ALL_PERSONS = unused -> true;

    /**
     * Returns the user prefs.
     */
    ReadOnlyUserPrefs getUserPrefs();

    /**
     * Replaces user prefs data with the data in {@code userPrefs}.
     */
    void setUserPrefs(ReadOnlyUserPrefs userPrefs);

    /**
     * Returns the user prefs' GUI settings.
     */
    GuiSettings getGuiSettings();

    /**
     * Sets the user prefs' GUI settings.
     */
    void setGuiSettings(GuiSettings guiSettings);

    /**
     * Returns the user prefs' address book file path.
     */
    Path getAddressBookFilePath();

    /**
     * Sets the user prefs' address book file path.
     */
    void setAddressBookFilePath(Path addressBookFilePath);

    /**
     * Returns the AddressBook
     */
    ReadOnlyAddressBook getAddressBook();

    /**
     * Replaces address book data with the data in {@code addressBook}.
     */
    void setAddressBook(ReadOnlyAddressBook addressBook);

    /**
     * Returns true if a person with the same identity as {@code person} exists in the address book.
     */
    boolean hasPerson(Person person);

    /**
     * Returns true if a meeting with the same identity as {@code person} exists in the address book.
     */
    boolean hasMeeting(Meeting meeting);

    /**
     * Deletes the given person.
     * The person must exist in the address book.
     */
    void deletePerson(Person target);

    /**
     * Adds the given person.
     * {@code person} must not already exist in the address book.
     */
    void addPerson(Person person);

    /**
     * Replaces the given person {@code target} with {@code editedPerson}.
     * {@code target} must exist in the address book.
     * The person identity of {@code editedPerson} must not be the same as another existing person in the address book.
     */

    void setPerson(Person target, Person editedPerson);
    /**
     * Replaces the given person {@code target} with {@code editedPerson}.
     * {@code target} must exist in the address book.
     * The person identity of {@code editedPerson} must not be the same as another existing person in the address book.
     */
    void setMeeting(Meeting target, Meeting editedMeeting);


    /**
     * Gets the Person matching the name from the address book.
     *
     * @param personName name of the person to be retrieved.
     * @return the person with the given name.
     */
    Person getPersonByName(Name personName);

    /**
     * Returns an unmodifiable view of the filtered person list
     */
    ObservableList<Person> getFilteredPersonList();

    /**
     * Updates the filter of the filtered person list to filter by the given {@code predicate}.
     *
     * @throws NullPointerException if {@code predicate} is null.
     */
    void updateFilteredPersonList(Predicate<Person> predicate);

    /**
<<<<<<< HEAD
     * Updates the filter of the filtered meeting list to filter by the given {@code predicate}.
     * @throws NullPointerException if {@code predicate} is null.
     */
    void updateFilteredMeetingList(Predicate<Meeting> predicate);


    /** Returns an unmodifiable view of the meetings list */
=======
     * Adds the given meeting.
     * {@code meeting} must not already exist in the meeting list.
     */
    void addMeeting(Meeting meeting);

    /**
     * Returns true if a meeting with the same identity/name as {@code meeting} exists in the address book.
     */
    boolean hasMeeting(Meeting meeting);

    /**
     * Returns an unmodifiable view of the meetings list
     */
>>>>>>> 5cd86bcd
    ObservableList<Meeting> getMeetingsList();
}<|MERGE_RESOLUTION|>--- conflicted
+++ resolved
@@ -13,14 +13,10 @@
  * The API of the Model component.
  */
 public interface Model {
-<<<<<<< HEAD
-    /** {@code Predicate} that always evaluate to true */
-    Predicate<Person> PREDICATE_SHOW_ALL_PERSONS = unused -> true;
 
     /** {@code Predicate} that always evaluate to true */
     Predicate<Meeting> PREDICATE_SHOW_ALL_MEETINGS = unused -> true;
-=======
->>>>>>> 5cd86bcd
+    
     /**
      * {@code Predicate} that always evaluate to true
      */
@@ -124,7 +120,6 @@
     void updateFilteredPersonList(Predicate<Person> predicate);
 
     /**
-<<<<<<< HEAD
      * Updates the filter of the filtered meeting list to filter by the given {@code predicate}.
      * @throws NullPointerException if {@code predicate} is null.
      */
@@ -132,20 +127,13 @@
 
 
     /** Returns an unmodifiable view of the meetings list */
-=======
      * Adds the given meeting.
      * {@code meeting} must not already exist in the meeting list.
      */
     void addMeeting(Meeting meeting);
 
     /**
-     * Returns true if a meeting with the same identity/name as {@code meeting} exists in the address book.
-     */
-    boolean hasMeeting(Meeting meeting);
-
-    /**
      * Returns an unmodifiable view of the meetings list
      */
->>>>>>> 5cd86bcd
     ObservableList<Meeting> getMeetingsList();
 }