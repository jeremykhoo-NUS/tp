--- conflicted
+++ resolved
@@ -24,7 +24,6 @@
     private static Prefix sortByPrefix;
     private static String prefix;
     private static boolean isReverse;
-<<<<<<< HEAD
     private static final Comparator<Meeting> titleComparator = Comparator.comparing(m -> m.getTitle().toString());
     private static final Comparator<Meeting> descriptorComparator = Comparator.comparing(m -> {
         if (m.getDescription() == null) {
@@ -39,15 +38,7 @@
         return m.getLocation().toString();
     });
     private static final Comparator<Meeting> dateTimeComparator = Comparator.comparing((Meeting m) -> m.getDateTime()
-                                                                .get())
-                                                                .reversed();
-=======
-    private static Comparator<Meeting> titleComparator = Comparator.comparing(m -> m.getTitle().toString());
-    private static Comparator<Meeting> descriptorComparator = Comparator.comparing(m -> m.getDescription().toString());
-    private static Comparator<Meeting> locationComparator = Comparator.comparing(m -> m.getLocation().toString());
-    private static Comparator<Meeting> dateTimeComparator = Comparator.comparing((Meeting m) -> m.getDateTime()
                                                                 .get());
->>>>>>> 61b4e737
     private static final String MESSAGE_SUCCESS = "Sorted by %1$s";
     /**
      * Creates an SortMeetingCommand to get {@code ModelManage} class to sort with a specified attributes {@code Title},
