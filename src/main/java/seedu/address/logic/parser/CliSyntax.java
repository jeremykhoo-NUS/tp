package seedu.address.logic.parser;

/**
 * Contains Command Line Interface (CLI) syntax definitions common to multiple commands
 */
public class CliSyntax {

    /* Prefix definitions */
    public static final Prefix PREFIX_NAME = new Prefix("n/");
    public static final Prefix PREFIX_TITLE = new Prefix("ti/");
    public static final Prefix PREFIX_PHONE = new Prefix("p/");
    public static final Prefix PREFIX_EMAIL = new Prefix("e/");
    public static final Prefix PREFIX_ADDRESS = new Prefix("a/");
    public static final Prefix PREFIX_LOCATION = new Prefix("l/");
    public static final Prefix PREFIX_TAG = new Prefix("t/");
<<<<<<< HEAD
    public static final Prefix PREFIX_TIMEDATE = new Prefix("td/");
    public static final Prefix PREFIX_DESCRIPTION = new Prefix("d/");
    public static final Prefix PREFIX_ATTENDEES = new Prefix("at/");
=======
    public static final Prefix PREFIX_MEETING_TITLE = new Prefix("m/");
    public static final Prefix PREFIX_DATETIME = new Prefix("dt/");
    public static final Prefix PREFIX_LOCATION = new Prefix("l/");
    public static final Prefix PREFIX_DESCRIPTION = new Prefix("des/");
    public static final Prefix PREFIX_PERSON = new Prefix("p/");
>>>>>>> 5cd86bcd

}<|MERGE_RESOLUTION|>--- conflicted
+++ resolved
@@ -13,16 +13,10 @@
     public static final Prefix PREFIX_ADDRESS = new Prefix("a/");
     public static final Prefix PREFIX_LOCATION = new Prefix("l/");
     public static final Prefix PREFIX_TAG = new Prefix("t/");
-<<<<<<< HEAD
-    public static final Prefix PREFIX_TIMEDATE = new Prefix("td/");
-    public static final Prefix PREFIX_DESCRIPTION = new Prefix("d/");
-    public static final Prefix PREFIX_ATTENDEES = new Prefix("at/");
-=======
     public static final Prefix PREFIX_MEETING_TITLE = new Prefix("m/");
     public static final Prefix PREFIX_DATETIME = new Prefix("dt/");
     public static final Prefix PREFIX_LOCATION = new Prefix("l/");
     public static final Prefix PREFIX_DESCRIPTION = new Prefix("des/");
     public static final Prefix PREFIX_PERSON = new Prefix("p/");
->>>>>>> 5cd86bcd
 
 }