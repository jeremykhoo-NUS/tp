package seedu.address.logic.parser;

import static seedu.address.commons.core.Messages.MESSAGE_INVALID_COMMAND_FORMAT;
import static seedu.address.commons.core.Messages.MESSAGE_UNKNOWN_COMMAND;

import java.util.regex.Matcher;
import java.util.regex.Pattern;

import seedu.address.logic.commands.AddCommand;
import seedu.address.logic.commands.AddMeetingCommand;
import seedu.address.logic.commands.AutocompleteResult;
import seedu.address.logic.commands.ClearCommand;
import seedu.address.logic.commands.Command;
import seedu.address.logic.commands.DeleteCommand;
import seedu.address.logic.commands.DeleteMeetingCommand;
import seedu.address.logic.commands.EditCommand;
import seedu.address.logic.commands.EditMeetingsCommand;
import seedu.address.logic.commands.ExitCommand;
import seedu.address.logic.commands.ExportMeetingsCommand;
import seedu.address.logic.commands.ExportPersonsCommand;
import seedu.address.logic.commands.FindCommand;
import seedu.address.logic.commands.FindMeetingCommand;
import seedu.address.logic.commands.HelpCommand;
import seedu.address.logic.commands.ImportMeetingsCommand;
import seedu.address.logic.commands.ImportPersonsCommand;
import seedu.address.logic.commands.ListCommand;
import seedu.address.logic.commands.SortMeetingCommand;
import seedu.address.logic.commands.ViewMeetingsCommand;
import seedu.address.logic.parser.exceptions.ParseException;
import seedu.address.model.command.CommandHistory;

/**
 * Parses user input.
 */
public class AddressBookParser {
    /**
     * Used for initial separation of command word and args.
     */
    private static final Pattern BASIC_COMMAND_FORMAT = Pattern.compile("(?<commandWord>\\S+)(?<arguments>.*)");

    /**
     * Parses user input into command for execution.
     *
     * @param userInput full user input string
     * @return the command based on the user input
     * @throws ParseException if the user input does not conform the expected format
     */
    public Command parseCommand(String userInput) throws ParseException {
        CommandHistory.push(userInput);
        final Matcher matcher = BASIC_COMMAND_FORMAT.matcher(userInput.trim());
        if (!matcher.matches()) {
            throw new ParseException(String.format(MESSAGE_INVALID_COMMAND_FORMAT, HelpCommand.MESSAGE_USAGE));
        }

        final String commandWord = matcher.group("commandWord");
        final String arguments = matcher.group("arguments");
        switch (commandWord) {

        case AddCommand.COMMAND_WORD:
            return new AddCommandParser().parse(arguments);

        case EditCommand.COMMAND_WORD:
            return new EditCommandParser().parse(arguments);

        case DeleteCommand.COMMAND_WORD:
            return new DeleteCommandParser().parse(arguments);

        case ClearCommand.COMMAND_WORD:
            return new ClearCommand();

        case FindCommand.COMMAND_WORD:
            return new FindCommandParser().parse(arguments);

        case ListCommand.COMMAND_WORD:
            return new ListCommand();

        case ExitCommand.COMMAND_WORD:
            return new ExitCommand();

        case HelpCommand.COMMAND_WORD:
            return new HelpCommand();

        case AddMeetingCommand.COMMAND_WORD:
            return new AddMeetingCommandParser().parse(arguments);

        case FindMeetingCommand.COMMAND_WORD:
            return new FindMeetingCommandParser().parse(arguments);

        case ViewMeetingsCommand.COMMAND_WORD:
            return new ViewMeetingsCommand();

        case EditMeetingsCommand.COMMAND_WORD:
            return new EditMeetingParser().parse(arguments);

        case DeleteMeetingCommand.COMMAND_WORD:
            return new DeleteMeetingCommandParser().parse(arguments);

        case ExportPersonsCommand.COMMAND_WORD:
            return new ExportPersonsParser().parse(arguments);

        case ImportPersonsCommand.COMMAND_WORD:
            return new ImportPersonsParser().parse(arguments);
<<<<<<< HEAD

        case SortMeetingCommand.COMMAND_WORD:
            return new SortMeetingParser().parse(arguments);

=======
        case ExportMeetingsCommand.COMMAND_WORD:
            return new ExportMeetingsParser().parse(arguments);
        case ImportMeetingsCommand.COMMAND_WORD:
            return new ImportMeetingsParser().parse(arguments);
>>>>>>> 2c2939b9
        default:
            throw new ParseException(MESSAGE_UNKNOWN_COMMAND);
        }
    }

    /**
     * Parses user input into command for autocomplete suggestion.
     *
     * @param userInput full user input string
     * @return the {@code AutocompleteResult} based on the user input
     */
    public AutocompleteResult getAutocompleteSuggestion(String userInput) {
        final Matcher matcher = BASIC_COMMAND_FORMAT.matcher(userInput.trim());
        if (!matcher.matches()) {
            return new AutocompleteResult(null, false);
        }

        final String commandWord = matcher.group("commandWord");
        final String arguments = matcher.group("arguments");

        switch (commandWord) {

        case AddCommand.COMMAND_WORD:
            return new AddCommandParser().getAutocompleteSuggestion(arguments);

        case EditCommand.COMMAND_WORD:
            return new EditCommandParser().getAutocompleteSuggestion(arguments);

        case AddMeetingCommand.COMMAND_WORD:
            return new AddMeetingCommandParser().getAutocompleteSuggestion(arguments);

        case EditMeetingsCommand.COMMAND_WORD:
            return new EditMeetingParser().getAutocompleteSuggestion(arguments);
        case ExportPersonsCommand.COMMAND_WORD:
            return new ExportPersonsParser().getAutocompleteSuggestion(arguments);
        case ExportMeetingsCommand.COMMAND_WORD:
            return new ExportMeetingsParser().getAutocompleteSuggestion(arguments);
        default:
            return new AutocompleteResult(null, false);
        }
    }

}<|MERGE_RESOLUTION|>--- conflicted
+++ resolved
@@ -100,17 +100,16 @@
 
         case ImportPersonsCommand.COMMAND_WORD:
             return new ImportPersonsParser().parse(arguments);
-<<<<<<< HEAD
-
+            
         case SortMeetingCommand.COMMAND_WORD:
             return new SortMeetingParser().parse(arguments);
-
-=======
+            
         case ExportMeetingsCommand.COMMAND_WORD:
             return new ExportMeetingsParser().parse(arguments);
+            
         case ImportMeetingsCommand.COMMAND_WORD:
             return new ImportMeetingsParser().parse(arguments);
->>>>>>> 2c2939b9
+            
         default:
             throw new ParseException(MESSAGE_UNKNOWN_COMMAND);
         }
